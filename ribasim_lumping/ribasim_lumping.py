# pylint: disable=missing-function-docstring
import os
import shutil
import sys
from contextlib import closing
from pathlib import Path
from sqlite3 import connect
from typing import Dict, List, Union

import geopandas as gpd
import matplotlib
import matplotlib.pyplot as plt
import networkx as nx
import numpy as np
import pandas as pd
import xarray as xr
import xugrid as xu
from pydantic import BaseModel
from shapely.geometry import Point

from .dhydro.read_dhydro_network import \
    get_dhydro_volume_based_on_basis_simulations
from .dhydro.read_dhydro_simulations import (add_dhydro_basis_network,
                                             add_dhydro_simulation_data)
from .hydamo.read_hydamo_network import add_hydamo_basis_network
from .ribasim_model_generator.generate_ribasim_model import \
    generate_ribasim_model
from .ribasim_model_generator.generate_ribasim_model_preprocessing import \
    preprocessing_ribasim_model_tables
from .ribasim_model_generator.generate_ribasim_model_tables import \
    generate_ribasim_model_tables
from .ribasim_model_results.ribasim_results import read_ribasim_model_results
from .ribasim_network_generator.export_load_split_nodes import (
    read_structures_from_excel, write_structures_to_excel)
from .ribasim_network_generator.generate_ribasim_network import \
    generate_ribasim_network_using_split_nodes
from .ribasim_network_generator.generate_split_nodes import \
    add_split_nodes_based_on_selection
from .utils.general_functions import find_file_in_directory

sys.path.append("..\\..\\..\\ribasim\\python\\ribasim")
import ribasim


class RibasimLumpingNetwork(BaseModel):
    """class to select datapoints from different simulations at certain timestamps"""
    name: str
    base_dir: Path
    dhydro_basis_dir: Path = None
    dhydro_results_dir: Path = None
    hydamo_basis_dir: Path = None
    results_dir: Path = "results"
    path_ribasim_executable: Path = None
    areas_gdf: gpd.GeoDataFrame = None
    discharge_areas_gdf: gpd.GeoDataFrame = None
    his_data: xu.UgridDataset = None
    map_data: xu.UgridDataset = None
    network_data: xr.Dataset = None
    volume_data: xr.Dataset = None
    network_graph: nx.DiGraph = None
    branches_gdf: gpd.GeoDataFrame = None
    network_nodes_gdf: gpd.GeoDataFrame = None
    edges_gdf: gpd.GeoDataFrame = None
    nodes_gdf: gpd.GeoDataFrame = None
    structures_gdf: gpd.GeoDataFrame = None
    stations_gdf: gpd.GeoDataFrame = None
    pumps_gdf: gpd.GeoDataFrame = None
    weirs_gdf: gpd.GeoDataFrame = None
    orifices_gdf: gpd.GeoDataFrame = None
    bridges_gdf: gpd.GeoDataFrame = None
    culverts_gdf: gpd.GeoDataFrame = None
    uniweirs_gdf: gpd.GeoDataFrame = None
    boundaries_gdf: gpd.GeoDataFrame = None
    boundaries_data: pd.DataFrame = None
    boundaries_csv_data: pd.DataFrame = None
    laterals_gdf: gpd.GeoDataFrame = None
    laterals_data: pd.DataFrame = None
    simulation_code: str = None
    simulation_path: Path = None
    basin_areas_gdf: gpd.GeoDataFrame = None
    basins_gdf: gpd.GeoDataFrame = None
    split_nodes: gpd.GeoDataFrame = None
    basin_connections_gdf: gpd.GeoDataFrame = None
    boundary_connections_gdf: gpd.GeoDataFrame = None
    split_node_type_conversion: Dict = None
    split_node_id_conversion: Dict = None
    nodes_h_df: pd.DataFrame = None
    nodes_h_basin_df: pd.DataFrame = None
    nodes_a_df: pd.DataFrame = None
    nodes_v_df: pd.DataFrame = None
    basins_h_df: pd.DataFrame = None
    basins_a_df: pd.DataFrame = None
    basins_v_df: pd.DataFrame = None
    edge_q_df: pd.DataFrame = None
    weir_q_df: pd.DataFrame = None
    uniweir_q_df: pd.DataFrame = None
    orifice_q_df: pd.DataFrame = None
    culvert_q_df: pd.DataFrame = None
    bridge_q_df: pd.DataFrame = None
    pump_q_df: pd.DataFrame = None
    basins_outflows: pd.DataFrame = None
    node_bedlevel: pd.DataFrame = None
    node_targetlevel: pd.DataFrame = None
    method_laterals: int = 1
    laterals_areas_data: pd.DataFrame = None
    laterals_drainage_per_ha: pd.Series = None
    method_initial_waterlevels: int = 1
    initial_waterlevels_simulation_name: str = ""
    initial_waterlevels_timestep: int = 0
    ribasim_model: ribasim.Model = None
    basis_source_types: List[str] = []
    basis_set_names: List[str] = []
    basis_set_start_months: List[int] = []
    basis_set_start_days: List[int] = []
    basis_model_dirs: List[Path] = []
    basis_simulations_names: List[str] = []
    source_types: List[str] = []
    set_names: List[str] = []
    model_dirs: List[Path] = []
    simulations_names: List[List] = []
    simulations_output_dirs: List[str] = []
    simulations_ts: List[Union[List, pd.DatetimeIndex]] = []
    crs: int = 28992

    class Config:
        arbitrary_types_allowed = True


    def read_areas(self, areas_file_path: Path = None, areas_gpkg_path: Path = None, 
                   areas_gpkg_layer: str = None, areas_id_column: str = None):
        if areas_file_path is not None:
            areas_gdf = gpd.read_file(areas_file_path)
        elif isinstance(areas_gpkg_path, Path) and isinstance(areas_gpkg_layer, str):
            areas_gdf = gpd.read_file(areas_gpkg_path, layer=areas_gpkg_layer)
        else:
            raise ValueError(' no areas_file_path or areas_gpkg_path/areas_gpkg_layer defined')
        areas_gdf = areas_gdf[[areas_id_column, "geometry"]]
        self.areas_gdf = areas_gdf.rename(columns={areas_id_column: "area_code"})
        print(f" - areas ({len(areas_gdf)}x)")


    def read_areas_laterals(self, areas_laterals_path: Path):
        self.laterals_areas_data = pd.read_csv(areas_laterals_path, index_col=0, parse_dates=True)

    def read_boundaries_csv(self, boundaries_csv_path: Path, skiprows=0):
        boundary_csv_data = pd.read_csv(boundaries_csv_path, sep = ';', skiprows = skiprows, index_col=0, parse_dates=True)
        boundary_csv_data = boundary_csv_data.interpolate()
        self.boundaries_csv_data = boundary_csv_data

    def add_basis_network(
        self, 
        source_type: str, 
        model_dir: Path,
        set_name: str = None, 
        set_start_month: int = None,
        set_start_day: int = None,
        simulation_name: str = None,
        dhydro_volume_tool_bat_file: Path = None, 
        dhydro_volume_tool_force: bool = False,
        dhydro_volume_tool_increment: float = 0.1,
    ):
        results = None
        if source_type == "dhydro":
            results = add_dhydro_basis_network(
                model_dir=model_dir, 
                simulation_name=simulation_name,
                volume_tool_bat_file=dhydro_volume_tool_bat_file, 
                volume_tool_force=dhydro_volume_tool_force,
                volume_tool_increment=dhydro_volume_tool_increment
            )
        elif source_type == "hydamo":
            results = add_hydamo_basis_network(
                hydamo_basis_dir=model_dir, 
            )
        
        self.basis_source_types.append(source_type)
        self.basis_set_names.append(set_name)
        self.basis_set_start_months.append(set_start_month)
        self.basis_set_start_days.append(set_start_day)
        self.basis_model_dirs.append(model_dir)
        self.basis_simulations_names.append(simulation_name)

        if results is not None:
            self.network_data, self.branches_gdf, self.network_nodes_gdf, self.edges_gdf, \
                self.nodes_gdf, self.boundaries_gdf, self.laterals_gdf, self.weirs_gdf, \
                self.uniweirs_gdf, self.pumps_gdf, self.orifices_gdf, self.bridges_gdf, \
                self.culverts_gdf, self.boundaries_data, self.laterals_data, self.volume_data = results
        return results


    def add_simulation_set(
        self,
        set_name: str,
        model_dir: Path,
        simulation_names: List[str],
        simulation_ts: Union[List, pd.DatetimeIndex] = [-1],
        source_type: str = 'dhydro',
    ):
        if source_type == 'dhydro':
            self.his_data, self.map_data = add_dhydro_simulation_data(
                set_name=set_name,
                model_dir=model_dir,
                simulation_names=simulation_names,
                simulation_ts=simulation_ts,
                his_data=self.his_data,
                map_data=self.map_data
            )
            self.source_types.append(source_type)
            self.set_names.append(set_name)
            self.model_dirs.append(model_dir)
            self.simulations_names.append(simulation_names)
            self.simulations_ts.append(simulation_ts)
        else:
            print(f"  x for this source type ({source_type}) no model type is added")
        return self.his_data, self.map_data


    def add_split_nodes(
        self,
        stations: bool = False,
        pumps: bool = False,
        weirs: bool = False,
        orifices: bool = False,
        bridges: bool = False,
        culverts: bool = False,
        uniweirs: bool = False,
        edges: bool = False,
        structures_ids_to_include: List[str] = [],
        structures_ids_to_exclude: List[str] = [],
        edge_ids_to_include: List[int] = [],
        edge_ids_to_exclude: List[int] = [],
    ) -> gpd.GeoDataFrame:
        self.split_nodes  = add_split_nodes_based_on_selection(
            stations=stations,
            pumps=pumps,
            weirs=weirs,
            orifices=orifices,
            bridges=bridges,
            culverts=culverts,
            uniweirs=uniweirs,
            edges=edges,
            structures_ids_to_include=structures_ids_to_include,
            structures_ids_to_exclude=structures_ids_to_exclude,
            edge_ids_to_include=edge_ids_to_include,
            edge_ids_to_exclude=edge_ids_to_exclude,
            list_gdfs=[
                self.stations_gdf, 
                self.pumps_gdf, 
                self.weirs_gdf, 
                self.orifices_gdf, 
                self.bridges_gdf, 
                self.culverts_gdf,
                self.uniweirs_gdf,
                self.edges_gdf
            ]
        )
        return self.split_nodes


    def add_hydamo_split_nodes_boundaries(self, model_dir: Path = None, areas_id_column: str = None):
        if model_dir is None:
            model_dir = self.hydamo_basis_dir
        areas_gpkg_path = Path(model_dir, "areas.gpkg")
        areas_gpkg_layer = "areas"
        self.read_areas(
            areas_gpkg_path=areas_gpkg_path, 
            areas_gpkg_layer=areas_gpkg_layer, 
            areas_id_column=areas_id_column
        )
        ribasim_input_gpkg_path = Path(model_dir, "ribasim_input.gpkg")
        split_nodes = gpd.read_file(ribasim_input_gpkg_path, layer="split_nodes")
        boundaries = gpd.read_file(ribasim_input_gpkg_path, layer="boundaries")


    @property
    def split_node_ids(self):
        if self.split_nodes is None:
            return None
        return list(self.split_nodes.node_no.values)


    def generate_ribasim_lumping_model(
        self,
        simulation_code: str,
        set_name: str,
        split_node_type_conversion: Dict,
        split_node_id_conversion: Dict,
        starttime: str = None,
        endtime: str = None,
    ):
        self.generate_ribasim_lumping_network(
            simulation_code=simulation_code,
            split_node_type_conversion=split_node_type_conversion,
            split_node_id_conversion=split_node_id_conversion,
        )
        ribasim_model = self.generate_ribasim_model_complete(
            set_name=set_name,
            starttime=starttime,
            endtime=endtime
        )
        return ribasim_model


    def generate_ribasim_lumping_network(
        self,
        simulation_code: str,
        split_node_type_conversion: Dict,
        split_node_id_conversion: Dict,
        use_laterals_for_basin_area: bool = False
    ) -> Dict:
        self.simulation_code = simulation_code
        self.simulation_path = Path(self.results_dir, simulation_code)
        if self.split_nodes is None:
            raise ValueError("no split_nodes defined: use .add_split_nodes()")
        if self.nodes_gdf is None or self.edges_gdf is None:
            raise ValueError(
                "no nodes and/or edges defined: add d-hydro simulation results"
            )
        if self.areas_gdf is None:
            print("no areas defined, will not generate basin_areas")
        if self.boundaries_gdf is None:
            print(
                "no boundaries defined, will not generate boundaries and boundaries_basin_connections"
            )
        self.split_node_type_conversion = split_node_type_conversion
        self.split_node_id_conversion = split_node_id_conversion

        results = generate_ribasim_network_using_split_nodes(
            nodes=self.nodes_gdf,
            edges=self.edges_gdf,
            split_nodes=self.split_nodes,
            areas=self.areas_gdf,
            boundaries=self.boundaries_gdf,
            laterals=self.laterals_gdf,
            use_laterals_for_basin_area=use_laterals_for_basin_area,
            split_node_type_conversion=split_node_type_conversion,
            split_node_id_conversion=split_node_id_conversion,
            crs=self.crs,
        )
        self.basin_areas_gdf = results['basin_areas']
        self.basins_gdf = results['basins']
        self.areas_gdf = results['areas']
        self.nodes_gdf = results['nodes']
        self.edges_gdf = results['edges']
        self.split_nodes = results['split_nodes']
        self.network_graph = results['network_graph']
        self.basin_connections_gdf = results['basin_connections']
        self.boundary_connections_gdf = results['boundary_connections']
        # Export to geopackage
        self.export_to_geopackage(simulation_code=simulation_code)
        return results


    def generate_ribasim_model_complete(
        self, 
        set_name: str,
        dummy_model: bool = False,
<<<<<<< HEAD
=======
        use_laterals_basis_network: bool = True,
        use_laterals_areas: bool = False,
        use_laterals_homogeneous: bool = False,
        use_boundaries_csv: bool = False,
        initial_waterlevels_simulation_name: str = None,
        initial_waterlevels_timestep: int = 0,
        drainage_per_ha: pd.Series = None,
>>>>>>> d8b083b7
        saveat: int = None,
        interpolation_lines: int = 5,
        database_gpkg: str = 'database.gpkg',
        results_dir: str = '.'
    ):
        if set_name not in self.basis_set_names:
            raise ValueError(f'set_name {set_name} not in available set_names')
        
        # preprocessing data to input for tables
        basins_outflows, node_h_basin, node_h_node, node_a, node_v, basin_h, basin_a, basin_v, \
            node_bedlevel, node_targetlevel, orig_bedlevel, edge_q_df, weir_q_df, uniweir_q_df, \
                orifice_q_df, culvert_q_df, bridge_q_df, pump_q_df = \
                    preprocessing_ribasim_model_tables(
                        dummy_model=dummy_model,
                        map_data=self.map_data, 
                        his_data=self.his_data,
                        volume_data=self.volume_data, 
                        nodes=self.nodes_gdf, 
                        weirs=self.weirs_gdf, 
                        pumps=self.pumps_gdf, 
                        basins=self.basins_gdf, 
                        split_nodes=self.split_nodes, 
                        basin_connections=self.basin_connections_gdf, 
                        boundary_connections=self.boundary_connections_gdf,
                        interpolation_lines=interpolation_lines
                    )
        
        self.nodes_gdf["bedlevel"] = orig_bedlevel
        self.nodes_h_df = node_h_node
        self.nodes_h_basin_df = node_h_basin
        self.nodes_a_df = node_a
        self.nodes_v_df = node_v
        self.basins_h_df = basin_h
        self.basins_a_df = basin_a
        self.basins_v_df = basin_v
        self.edge_q_df = edge_q_df
        self.weir_q_df = weir_q_df
        self.uniweir_q_df = uniweir_q_df
        self.orifice_q_df = orifice_q_df
        self.culvert_q_df = culvert_q_df
        self.bridge_q_df = bridge_q_df
        self.pump_q_df = pump_q_df
        self.basins_outflows = basins_outflows
        self.node_bedlevel = node_bedlevel
        self.node_targetlevel = node_targetlevel
        
        basin_h_initial = None
        if self.method_initial_waterlevels == 1:
            raise ValueError('method initial waterlevels = 1 not yet implemented')
        elif self.method_initial_waterlevels == 2:
            ind_initial_h = 0
            for i_set_name, i_simulations_names, i_sim_ts in zip(self.set_names, self.simulations_names, self.simulations_ts):
                if i_set_name != set_name:
                    ind_initial_h += len(i_sim_ts)
                else:
                    for i_ts, ts in enumerate(i_sim_ts):
                        if i_ts == self.initial_waterlevels_timestep:
                            break
                        ind_initial_h += 1
                    break
            basin_h_initial = basin_h.loc[set_name].iloc[ind_initial_h + 2 + interpolation_lines*2]
        elif self.method_initial_waterlevels == 3:
            raise ValueError('method initial waterlevels = 3 not yet implemented')
        else:
            raise ValueError('method initial waterlevels not 1, 2 or 3')

        # generate ribasim model tables
        tables = generate_ribasim_model_tables(
            dummy_model=dummy_model,
            basin_h=basin_h, 
            basin_a=basin_a, 
            basins=self.basins_gdf, 
            basin_areas=self.basin_areas_gdf,
            areas=self.areas_gdf,
            laterals=self.laterals_gdf,
            laterals_data=self.laterals_data,
            boundaries=self.boundaries_gdf, 
            boundaries_data=self.boundaries_data,
            use_boundaries_csv=use_boundaries_csv,
            boundaries_csv_data=self.boundaries_csv_data,
            split_nodes=self.split_nodes,
            basins_outflows=basins_outflows,
            set_name=set_name,
            method_laterals=self.method_laterals,
            laterals_areas_data=self.laterals_areas_data,
            laterals_drainage_per_ha=self.laterals_drainage_per_ha,
            basin_h_initial=basin_h_initial,
            saveat=saveat,
            edge_q_df=edge_q_df, 
            weir_q_df=weir_q_df, 
            uniweir_q_df=uniweir_q_df, 
            orifice_q_df=orifice_q_df, 
            culvert_q_df=culvert_q_df, 
            bridge_q_df=bridge_q_df, 
            pump_q_df=pump_q_df,
        )
        # for table_name, table in tables.items():
        #     display(table_name)
        #     display(table)

        # generate ribasim model
        ribasim_model = generate_ribasim_model(
            simulation_filepath=Path(self.results_dir, self.simulation_code),
            basins=self.basins_gdf.copy(),
            split_nodes=self.split_nodes.copy(),
            boundaries=self.boundaries_gdf.copy(),
            basin_connections=self.basin_connections_gdf.copy(),
            boundary_connections=self.boundary_connections_gdf.copy(),
            tables=tables,
            database_gpkg=database_gpkg,
            results_dir=results_dir,
        )
        self.ribasim_model = ribasim_model
        
        # Export ribasim model
        if self.simulation_path is None:
            self.simulation_path = Path(self.results_dir, self.simulation_code)
        # check for timestep (saveat)
        if saveat is not None:
            ribasim_model.solver = ribasim.Solver(saveat=saveat)

        ribasim_model.write(Path(self.simulation_path, "ribasim.toml"))
        with open(Path(self.simulation_path, "run_ribasim_model.bat"), 'w') as f:
            f.write(f"{str(self.path_ribasim_executable)} ribasim.toml\n")
            f.write(f"pause")

        print(f"Export location: {Path(self.results_dir, self.simulation_code)}")
        # export ribasim_network
        self.export_to_geopackage(simulation_code=self.simulation_code)
        return ribasim_model


    def export_to_geopackage(self, simulation_code: str, results_dir: Union[Path, str] = None):
        if results_dir is None:
            results_dir = self.results_dir
        results_network_dir = Path(results_dir, simulation_code)
        if not Path(results_network_dir).exists():
            Path(results_network_dir).mkdir()
        gpkg_path = Path(results_network_dir, "ribasim_network.gpkg")
        qgz_path = Path(results_network_dir, "ribasim_network.qgz")

        gdfs_orig = dict(
            areas=self.areas_gdf,
            branches=self.branches_gdf,
            nodes=self.nodes_gdf,
            edges=self.edges_gdf,
            stations=self.stations_gdf,
            pumps=self.pumps_gdf,
            weirs=self.weirs_gdf,
            orifices=self.orifices_gdf,
            bridges=self.bridges_gdf,
            culverts=self.culverts_gdf,
            uniweirs=self.uniweirs_gdf,
            basin_areas=self.basin_areas_gdf,
            split_nodes=self.split_nodes,
            basins=self.basins_gdf,
            basin_connections=self.basin_connections_gdf,
            laterals=self.laterals_gdf,
            boundaries=self.boundaries_gdf,
            boundary_connections=self.boundary_connections_gdf,
            node_h=self.nodes_h_df,
            node_a=self.nodes_a_df,
            node_v=self.nodes_v_df,
            basin_h=self.basins_h_df,
            basin_a=self.basins_a_df,
            basin_v=self.basins_v_df,
        )
        gdfs_none = dict()
        gdfs = dict()
        for gdf_name, gdf in gdfs_orig.items():
            if gdf is None:
                gdfs_none[gdf_name] = gdf
            elif "geometry" not in gdf.columns:
                column = gdf.columns.name
                gdf = gdf.stack()
                gdf.name = "data"
                gdf = gdf.reset_index().reset_index().sort_values(by=[column, "index"]).reset_index(drop=True).drop(columns="index")
                gdf["geometry"] = Point(0,0)
                gdf = gpd.GeoDataFrame(gdf, geometry="geometry", crs=28992)
                gdfs[gdf_name] = gdf
            else:
                gdfs[gdf_name] = gdf

        print(f"Exporting to geopackage:")
        print(" - available: ", end="", flush=True)
        for gdf_name, gdf in gdfs.items():
            print(f"{gdf_name}, ", end="", flush=True)
            gdf.to_file(gpkg_path, layer=gdf_name, driver="GPKG")

        print("")
        print(" - not available: ", end="", flush=True)
        empty_gdf = gpd.GeoDataFrame(columns=["geometry"], geometry="geometry", crs=self.crs)
        for gdf_name, gdf in gdfs_none.items():
            print(f"{gdf_name}, ", end="", flush=True)
            empty_gdf.to_file(gpkg_path, layer=gdf_name, driver="GPKG")

        # dfs_orig = dict(
        # )
        # write to database using sqlite3
        # with closing(connect(gpkg_path)) as connection:
        #     for df_orig_name, df_orig in dfs_orig.items():
        #         sql = "INSERT INTO gpkg_contents (table_name, data_type, identifier) VALUES (?, ?, ?)"
        #         if df_orig is None:
        #             continue
        #         df_orig.to_sql(df_orig_name, connection, index=False, if_exists="replace")
        #         with closing(connection.cursor()) as cursor:
        #             cursor.execute(sql, (df_orig_name, "attributes", df_orig_name))
        #     connection.commit()
        
        if not qgz_path.exists():
            qgz_path_stored_dir = os.path.abspath(os.path.dirname(__file__))
            qgz_path_stored = Path(qgz_path_stored_dir, "assets\\ribasim_network.qgz")
            shutil.copy(qgz_path_stored, qgz_path)
        print("")
        print(f"Export location: {qgz_path}")

    def plot(self):
        fig, ax = plt.subplots(figsize=(7, 15))
        if self.basin_areas_gdf is not None:
            cmap = matplotlib.colors.ListedColormap(np.random.rand(len(self.basin_areas_gdf)*2, 3))
            self.basin_areas_gdf.plot(ax=ax, column='basin_node_id', cmap=cmap, alpha=0.35)
            self.basin_areas_gdf.plot(ax=ax, facecolor='none', edgecolor='black', linewidth=0.25)
        if self.ribasim_model is not None:
            self.ribasim_model.plot(ax=ax)
        if self.basin_areas_gdf is None and self.ribasim_model is None:
            if self.areas_gdf is not None:
                cmap = matplotlib.colors.ListedColormap(np.random.rand(len(self.areas_gdf)*2, 3))
                self.areas_gdf.plot(ax=ax, column='area_code', cmap=cmap, alpha=0.35)
                self.areas_gdf.plot(ax=ax, facecolor='none', edgecolor='black', linewidth=0.2)
            if self.edges_gdf is not None:
                self.edges_gdf.plot(ax=ax, linewidth=1.5, color='blue')
        ax.axis('off')
        ax.legend(prop=dict(size=10), loc ="lower right", bbox_to_anchor=(1.4, 0.0))
        return fig, ax

    def export_structures_to_excel(
        self,
        results_dir: Union[Path, str] = None,
    ):
        if results_dir is None:
            results_dir = Path(self.results_dir, self.name)

        write_structures_to_excel(
            pumps=self.pumps_gdf,
            weirs=self.weirs_gdf,
            orifices=self.orifices_gdf,
            bridges=self.bridges_gdf,
            culverts=self.culverts_gdf,
            uniweirs=self.uniweirs_gdf,
            split_nodes=self.split_nodes,
            split_node_type_conversion=self.split_node_type_conversion,
            split_node_id_conversion=self.split_node_id_conversion,
            results_dir=results_dir,
        )


    def import_structures_from_excel(
        self,
        excel_path: Union[Path, str],
    ):
        (
            structures_excel,
            structures_ids_to_include_as_splitnode,
            split_node_id_conversion,
        ) = read_structures_from_excel(excel_path)

        return structures_ids_to_include_as_splitnode, split_node_id_conversion


    def plot_basin_waterlevels_for_basins(self, set_name: str, basin_node_ids: List[int]):
        """A plot will be generated showing the bed level and waterlevels along node_no (x-axis)
        input selected set_name and basin node_ids"""
        for basin_node_id in basin_node_ids:
            basin_node_no = self.basins_gdf[self.basins_gdf.basin_node_id==basin_node_id].node_no.values[0]

            fig, ax = plt.subplots(figsize=(9,6))
            nodes_basin = self.nodes_gdf.groupby(by='basin_node_id').get_group(basin_node_id)
            basin_node_nos = list(nodes_basin.node_no.values)
            node_h_new = self.nodes_h_df[basin_node_nos].loc[set_name].T

            ax.axvline(basin_node_no, linestyle='--')

            node_h_new[node_h_new.columns[-1:5:-1]].plot(ax=ax, style='o')
            node_h_new[node_h_new.columns[5:3:-1]].plot(ax=ax, color='lightgrey', style='o')
            node_h_new[node_h_new.columns[3]].plot(ax=ax, linewidth=4, style='o')
            node_h_new[node_h_new.columns[2:0:-1]].plot(ax=ax, color='lightgrey', style='o')
            node_h_new[node_h_new.columns[0]].rename('lowestlevel').plot(ax=ax, style='o')
            node_h_new["bedlevel"].plot(ax=ax, linewidth=4, color='black', linestyle='--')
            
            plt.legend(loc='upper left', bbox_to_anchor=(-0.4,1))
            ax.text(
                0.95, 0.95, f'Basin {basin_node_id}',
                verticalalignment='top', horizontalalignment='right',
                transform=ax.transAxes, fontsize=15
            )


    def read_ribasim_results(self, simulation_code: str):
        simulation_path = Path(self.results_dir, simulation_code)
        ribasim_results = read_ribasim_model_results(
            simulation_path=simulation_path
        )
        return ribasim_results


def create_ribasim_lumping_network(**kwargs):
    return RibasimLumpingNetwork(**kwargs)<|MERGE_RESOLUTION|>--- conflicted
+++ resolved
@@ -72,7 +72,7 @@
     uniweirs_gdf: gpd.GeoDataFrame = None
     boundaries_gdf: gpd.GeoDataFrame = None
     boundaries_data: pd.DataFrame = None
-    boundaries_csv_data: pd.DataFrame = None
+    boundaries_timeseries_data: pd.DataFrame = None
     laterals_gdf: gpd.GeoDataFrame = None
     laterals_data: pd.DataFrame = None
     simulation_code: str = None
@@ -101,12 +101,15 @@
     basins_outflows: pd.DataFrame = None
     node_bedlevel: pd.DataFrame = None
     node_targetlevel: pd.DataFrame = None
+    method_boundaries: int = 1
     method_laterals: int = 1
     laterals_areas_data: pd.DataFrame = None
     laterals_drainage_per_ha: pd.Series = None
     method_initial_waterlevels: int = 1
     initial_waterlevels_simulation_name: str = ""
     initial_waterlevels_timestep: int = 0
+    initial_waterlevels_areas_id_column: str = ""
+    initial_waterlevels_outside_areas: float = 0.0
     ribasim_model: ribasim.Model = None
     basis_source_types: List[str] = []
     basis_set_names: List[str] = []
@@ -125,27 +128,31 @@
     class Config:
         arbitrary_types_allowed = True
 
-
     def read_areas(self, areas_file_path: Path = None, areas_gpkg_path: Path = None, 
-                   areas_gpkg_layer: str = None, areas_id_column: str = None):
+                   areas_gpkg_layer: str = None, areas_id_column: str = None, other_columns: List[str] = []):
         if areas_file_path is not None:
             areas_gdf = gpd.read_file(areas_file_path)
         elif isinstance(areas_gpkg_path, Path) and isinstance(areas_gpkg_layer, str):
             areas_gdf = gpd.read_file(areas_gpkg_path, layer=areas_gpkg_layer)
         else:
             raise ValueError(' no areas_file_path or areas_gpkg_path/areas_gpkg_layer defined')
-        areas_gdf = areas_gdf[[areas_id_column, "geometry"]]
+        areas_gdf = areas_gdf[[areas_id_column, "geometry"] + other_columns]
         self.areas_gdf = areas_gdf.rename(columns={areas_id_column: "area_code"})
         print(f" - areas ({len(areas_gdf)}x)")
 
-
-    def read_areas_laterals(self, areas_laterals_path: Path):
+    def read_areas_laterals_timeseries(self, areas_laterals_path: Path):
         self.laterals_areas_data = pd.read_csv(areas_laterals_path, index_col=0, parse_dates=True)
 
-    def read_boundaries_csv(self, boundaries_csv_path: Path, skiprows=0):
-        boundary_csv_data = pd.read_csv(boundaries_csv_path, sep = ';', skiprows = skiprows, index_col=0, parse_dates=True)
+    def read_boundaries_timeseries_data(self, boundaries_timeseries_path: Path, skiprows=0, sep=",", index_col=0):
+        boundary_csv_data = pd.read_csv(
+            boundaries_timeseries_path, 
+            sep=sep,
+            skiprows=skiprows, 
+            index_col=index_col, 
+            parse_dates=True
+        )
         boundary_csv_data = boundary_csv_data.interpolate()
-        self.boundaries_csv_data = boundary_csv_data
+        self.boundaries_timeseries_data = boundary_csv_data
 
     def add_basis_network(
         self, 
@@ -162,6 +169,7 @@
         results = None
         if source_type == "dhydro":
             results = add_dhydro_basis_network(
+                set_name=set_name,
                 model_dir=model_dir, 
                 simulation_name=simulation_name,
                 volume_tool_bat_file=dhydro_volume_tool_bat_file, 
@@ -355,20 +363,10 @@
         self, 
         set_name: str,
         dummy_model: bool = False,
-<<<<<<< HEAD
-=======
-        use_laterals_basis_network: bool = True,
-        use_laterals_areas: bool = False,
-        use_laterals_homogeneous: bool = False,
-        use_boundaries_csv: bool = False,
-        initial_waterlevels_simulation_name: str = None,
-        initial_waterlevels_timestep: int = 0,
-        drainage_per_ha: pd.Series = None,
->>>>>>> d8b083b7
         saveat: int = None,
         interpolation_lines: int = 5,
         database_gpkg: str = 'database.gpkg',
-        results_dir: str = '.'
+        results_dir: str = 'results'
     ):
         if set_name not in self.basis_set_names:
             raise ValueError(f'set_name {set_name} not in available set_names')
@@ -383,7 +381,8 @@
                         his_data=self.his_data,
                         volume_data=self.volume_data, 
                         nodes=self.nodes_gdf, 
-                        weirs=self.weirs_gdf, 
+                        weirs=self.weirs_gdf,
+                        uniweirs=self.uniweirs_gdf,
                         pumps=self.pumps_gdf, 
                         basins=self.basins_gdf, 
                         split_nodes=self.split_nodes, 
@@ -443,11 +442,11 @@
             laterals_data=self.laterals_data,
             boundaries=self.boundaries_gdf, 
             boundaries_data=self.boundaries_data,
-            use_boundaries_csv=use_boundaries_csv,
-            boundaries_csv_data=self.boundaries_csv_data,
             split_nodes=self.split_nodes,
             basins_outflows=basins_outflows,
             set_name=set_name,
+            method_boundaries=self.method_boundaries,
+            boundaries_timeseries_data=self.boundaries_timeseries_data,
             method_laterals=self.method_laterals,
             laterals_areas_data=self.laterals_areas_data,
             laterals_drainage_per_ha=self.laterals_drainage_per_ha,
@@ -585,17 +584,20 @@
         fig, ax = plt.subplots(figsize=(7, 15))
         if self.basin_areas_gdf is not None:
             cmap = matplotlib.colors.ListedColormap(np.random.rand(len(self.basin_areas_gdf)*2, 3))
-            self.basin_areas_gdf.plot(ax=ax, column='basin_node_id', cmap=cmap, alpha=0.35)
-            self.basin_areas_gdf.plot(ax=ax, facecolor='none', edgecolor='black', linewidth=0.25)
-        if self.ribasim_model is not None:
-            self.ribasim_model.plot(ax=ax)
-        if self.basin_areas_gdf is None and self.ribasim_model is None:
-            if self.areas_gdf is not None:
-                cmap = matplotlib.colors.ListedColormap(np.random.rand(len(self.areas_gdf)*2, 3))
-                self.areas_gdf.plot(ax=ax, column='area_code', cmap=cmap, alpha=0.35)
-                self.areas_gdf.plot(ax=ax, facecolor='none', edgecolor='black', linewidth=0.2)
-            if self.edges_gdf is not None:
-                self.edges_gdf.plot(ax=ax, linewidth=1.5, color='blue')
+            self.basin_areas_gdf.plot(ax=ax, column='basin_node_id', cmap=cmap, alpha=0.35, zorder=1)
+            self.basin_areas_gdf.plot(ax=ax, facecolor='none', edgecolor='black', linewidth=0.25, label='basin_areas', zorder=1)
+        elif self.areas_gdf is not None:
+            cmap = matplotlib.colors.ListedColormap(np.random.rand(len(self.areas_gdf)*2, 3))
+            self.areas_gdf.plot(ax=ax, column='area_code', cmap=cmap, alpha=0.35, zorder=1)
+            self.areas_gdf.plot(ax=ax, facecolor='none', edgecolor='black', linewidth=0.2, label='areas', zorder=1)
+        # if self.ribasim_model is not None:
+        #     self.ribasim_model.plot(ax=ax)
+        if self.edges_gdf is not None:
+            self.edges_gdf.plot(ax=ax, linewidth=1.5, color='blue', label='hydro-objecten', zorder=2)
+        if self.split_nodes is not None:
+            self.split_nodes.plot(ax=ax, color='black', label='split_nodes', zorder=3)
+        if self.boundaries_gdf is not None:
+            self.boundaries_gdf.plot(ax=ax, color='red', marker='s', label='boundary', zorder=3)
         ax.axis('off')
         ax.legend(prop=dict(size=10), loc ="lower right", bbox_to_anchor=(1.4, 0.0))
         return fig, ax
