--- conflicted
+++ resolved
@@ -227,7 +227,6 @@
                 nodes=self.nodes_gdf, 
                 buffer_distance=hydamo_boundary_bufdist,
             )
-
             # split edges by split node locations so we end up with an network where split nodes are only located on nodes (and not edges)
             self.split_nodes, self.edges_gdf, self.nodes_gdf = split_edges_by_split_nodes(
                 self.split_nodes, 
@@ -247,11 +246,11 @@
                 self.boundaries_gdf['quantity'] = 'waterlevelbnd'  # add default bnd type if not present in gdf
             
             # remove non-snapped split nodes and boundaries
-            print("Remove non-snapped split nodes from dataset")
             split_nodes_not_on_network = self.split_nodes.loc[(self.split_nodes['edge_no'] == -1) & (self.split_nodes['node_no'] == -1)]
+            print(f"Remove non-snapped split nodes from dataset ({len(split_nodes_not_on_network)})")
             self.split_nodes = self.split_nodes.loc[[i not in split_nodes_not_on_network.index for i in self.split_nodes.index]]
-            print("Remove non-snapped boundaries from dataset")
             boundaries_not_on_network = self.boundaries_gdf.loc[self.boundaries_gdf['node_no'] == -1]
+            print(f"Remove non-snapped boundaries from dataset ({len(boundaries_not_on_network)})")
             self.boundaries_gdf = self.boundaries_gdf.loc[[i not in boundaries_not_on_network.index for i in self.boundaries_gdf.index]]
 
             if hydamo_write_results_to_gpkg:
@@ -658,17 +657,6 @@
 
 
     def generate_ribasim_model_complete(
-<<<<<<< HEAD
-            self, 
-            set_name: str,
-            dummy_model: bool = False,
-            saveat: int = None,
-            interpolation_lines: int = 5,
-            database_gpkg: str = 'database.gpkg',
-            results_dir: str = 'results'
-        ):
-        
-=======
         self, 
         set_name: str,
         dummy_model: bool = False,
@@ -678,7 +666,6 @@
         results_dir: str = 'results',
         results_subgrid: bool = False
     ):
->>>>>>> 68ee457a
         if set_name not in self.basis_set_names:
             raise ValueError(f'set_name {set_name} not in available set_names')
         
