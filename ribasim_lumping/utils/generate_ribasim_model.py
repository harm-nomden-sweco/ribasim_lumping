--- conflicted
+++ resolved
@@ -5,25 +5,21 @@
 from typing import Dict
 from shapely.geometry import LineString
 
-<<<<<<< HEAD
+
 def generate_ribasim_nodes(
     basins: gpd.GeoDataFrame = None, 
     split_nodes: gpd.GeoDataFrame = None, 
     boundaries: gpd.GeoDataFrame = None, 
-    splitnodetypes: dict = None
+    split_node_type_conversion: Dict = None, 
+    split_node_id_conversion: Dict = None
 ) -> Tuple[gpd.GeoDataFrame]:
     """use basins, splintnodes and boundaries to generate ribasim nodes
     define splitnodetypes per nodetype or use default 
     (pump as Pump, manual and culvert as ManningResistance, all others as TabulatedRatingcurve)
     returns ribasim node and boundaries, splitnodes and ribasim nodes as gdf's with ribsasim node-id column"""
-=======
-
-def generate_ribasim_nodes(basins=None, split_nodes=None, boundaries=None, 
-                           split_node_type_conversion=None, split_node_id_conversion=None):
->>>>>>> e89f1cdc
     print(" - create Ribasim nodes")
     basins_gdf =basins.copy()
-    basins_gdf['node_id'] = basins_gdf['basin'] + 1
+    basins_gdf['node_id'] = basins_gdf['basin'] 
     basins_gdf['type'] = 'Basin'
 
     boundaries_gdf = boundaries.copy()
@@ -38,21 +34,7 @@
     splitnodes_gdf.insert(0, 'splitnode_id', range(len(splitnodes_gdf)))
     splitnodes_gdf['node_id'] = splitnodes_gdf['splitnode_id'] + len(basins) + len(boundaries) +1
     splitnodes_gdf['type'] = 'TabulatedRatingCurve' 
-<<<<<<< HEAD
-    # TODO: DEZE TABEL OOK ALS INPUT KUNNEN GEVEN
-    if splitnodetypes == None:
-        splitnodetypes = {
-            'weir': 'TabulatedRatingCurve', 
-            'uniweir': 'TabulatedRatingCurve' ,
-            'pump': 'Pump', 
-            'weir': 'TabulatedRatingCurve', 
-            'culvert':'ManningResistance', 
-            'manual': 'ManningResistance',
-            'orifice' : 'TabulatedRatingCurve'
-        }
-    for nodetype in splitnodetypes:
-        splitnodes_gdf.loc[splitnodes_gdf['split_type']==nodetype, 'type'] = splitnodetypes[nodetype]
-=======
+
     split_nodes_conversion = {
         'weir': 'TabulatedRatingCurve',
         'uniweir': 'TabulatedRatingCurve',
@@ -64,14 +46,13 @@
     if isinstance(split_node_type_conversion, Dict):
         for key, value in split_node_type_conversion.items():
             split_nodes_conversion[key] = value
-    splitnodes_gdf['type'] = splitnodes_gdf['type'].replace(split_nodes_conversion)
+    splitnodes_gdf['type'] = splitnodes_gdf['split_type'].replace(split_nodes_conversion)
 
     if isinstance(split_node_id_conversion, Dict):
         for key, value in split_node_id_conversion.items():
             if len(splitnodes_gdf[splitnodes_gdf['mesh1d_node_id'] == key]) == 0:
                 print(f" * split_node type conversion id={key} (type={value}) does not exist")
             splitnodes_gdf.loc[splitnodes_gdf['mesh1d_node_id'] == key, 'type'] = value
->>>>>>> e89f1cdc
 
     # concat nodes
     ribasim_node_gdf = pd.concat([basins_gdf, boundaries_gdf,splitnodes_gdf]).set_crs(split_nodes.crs)
@@ -274,28 +255,20 @@
         print("  - no manning resistances")
     return manning_resistance
 
-<<<<<<< HEAD
 def generate_ribasimmodel(
     basins = None, 
     split_nodes = None, 
     boundaries = None, 
     basin_connections = None, 
     boundary_basin_connections = None, 
-    splitnodetypes = None
-):
-    #TODO add hints 
+    split_node_type_conversion = None, 
+    split_node_id_conversion = None
+):
     """generate ribasim model from ribasim nodes and edges and
     optional input; ribasim basins, level boundary, flow_boundary, pump, tabulated rating curve and manning resistance """
     print("Generate ribasim model:")
-    node, boundaries_gdf, splitnodes_gdf, ribasim_node_gdf = generate_ribasim_nodes(basins, split_nodes, boundaries, splitnodetypes)
-=======
-
-def generate_ribasim_model(basins=None, split_nodes=None, boundaries=None, basin_connections=None, 
-                           boundary_basin_connections=None, split_node_type_conversion=None, split_node_id_conversion=None):
-    print("Generate ribasim model:")
-    boundaries_gdf, splitnodes_gdf, ribasim_node_gdf, node = \
+    node, boundaries_gdf, splitnodes_gdf, ribasim_node_gdf = \
         generate_ribasim_nodes(basins, split_nodes, boundaries, split_node_type_conversion, split_node_id_conversion)
->>>>>>> e89f1cdc
     edge = generate_ribasim_edges(basins, splitnodes_gdf, basin_connections, boundary_basin_connections)
     basin = generate_ribasim_basins(ribasim_node_gdf, dummyvalue=5.5)
     level_boundary = generate_ribasim_level_boundaries(boundaries_gdf)
